#!/usr/bin/env python3

# This file is part of James CI.
#
# James CI is free software: you can redistribute it and/or modify it under the
# terms of the GNU General Public License as published by the Free Software
# Foundation, either version 3 of the License, or (at your option) any later
# version.
#
# James CI is distributed in the hope that it will be useful, but WITHOUT ANY
# WARRANTY; without even the implied warranty of MERCHANTABILITY or FITNESS FOR
# A PARTICULAR PURPOSE. See the GNU Lesser General Public License for more
# details.
#
# You should have received a copy of the GNU Lesser General Public License along
# with James CI. If not, see <http://www.gnu.org/licenses/>.
#
#
# Copyright (C)
#   2017 Alexander Haase <ahaase@alexhaase.de>
#

import git
import jamesci
import os
import sys
import yaml


PIPELINE_CONFIG_NAME = '.james-ci.yml'
"""
Name of the in-repository pipeline configuration file.
"""


def parse_config():
    """
    Parse the command line arguments and configuration files.

    This function parses all arguments passed to the exeecutable and an
    additional configuration file to get the full configuration for this
    invocation of the James CI dispatcher.

    .. note::
      If any of the arguments is invalid, or mandatory arguments are missing,
      :py:meth:`.Config.parse_args` will print an error message and this script
      will be executed immediately.


    :return: The parsed configuration as read-only dictionary.
    :rtype: ReadonlyDict
    """
    parser = jamesci.Config()
    parser.add_argument('project',
                        help='project name, i.e. repositorie\'s name')
    parser.add_argument('revision',
                        help='revision to be build by this pipeline')
    parser.add_argument('--force', '-f', default=False, action='store_true',
                        help='exit with error if no pipeline configured')

    return parser.parse_args()


def open_repository(revision):
    """
    Open the git repository in the current working directory.

    This function opens the git repository in the current working directory and
    returns the commit object for `revision`.


    :param str revision: The revision of the pipeline.
    :return: Commit object of the pipeline's revision.
    :rtype: git.Commit

    :raises git.exc.InvalidGitRepositoryError:
      The current directory is no git repository. The dispatcher must be
      executed in the repository's root.
    :raises TypeError:
      The repository is not a bare repository. The dispatcher needs to be run
      inside the server-side bare repository.
    """
    try:
        repository = git.Repo()
        if not repository.bare:
            raise TypeError('Only bare repositories are supported. This '
                            'command should NOT be executed in client-'
                            'repositories.')
        return repository.commit(revision)

    except git.exc.InvalidGitRepositoryError as e:
        # If the repository couldn't be opened, re-raise the exception with an
        # appropriate error message.
        e.message = 'current directory is no git repository'
        raise e


def get_pipeline_config(revision):
    """
    Get the config file for the pipeline to run.

    This function reads the pipeline's configuration in the specific revision.


    :param git.Commit commit: The commit of the pipeline.
    :return: The pipeline's configuration.
    :rtype: dict

    :raises yaml.scanner.ScannerError:
      The pipeline configuration in this revision is invalid and could not be
      parsed.
    :raises KeyError: This revision has no pipeline configuration file.
    """
    try:
        return yaml.load(commit.tree[PIPELINE_CONFIG_NAME].data_stream)

    except yaml.scanner.ScannerError as e:
        # If the pipeline's YAML configuration file has an invalid syntax,
        # change the filename in the exception before re-raising it. Otherwise
        # the user might get confused about other files as the origin of this
        # exception.
<<<<<<< HEAD
        e.problem_mark.name = '.james-ci.yml'
        raise e from e
=======
        e.problem_mark.name = PIPELINE_CONFIG_NAME
        raise e
>>>>>>> 715ddd73


if __name__ == "__main__":
    # First, set a custom exception handler. As this script usually runs inside
    # the git post-reive hook, the user shouldn't see a full traceback, but a
    # short error message should be just fine.
    #
    # Note: For development purposes the custom exception handler may be
    #       disabled by setting the 'JAMESCI_DEBUG' variable in the environment.
    if 'JAMESCI_DEBUG' not in os.environ:
        eh = jamesci.ExceptionHandler
        eh.header = 'Can\'t dispatch a new pipeline for James CI:'
        sys.excepthook = eh.handler

    # Parse all command line arguments and the James CI configuration file. If
    # a mandatory parameter is missing, or the configuration file couldn't be
    # read or is invalid, the parse_config function will raise exceptions (which
    # will be handled by the custom exception handler set above) or exits
    # immediately. That means: no error handling is neccessary here.
    config = parse_config()

    # Get the contents of the James CI configuration file in the given revision
    # and create a new pipeline with its contents. Most of the exceptions will
    # be ignored and handled by the the custom exception handler set above.
    try:
        commit = open_repository(config['revision'])
        pipeline = jamesci.Pipeline.new(get_pipeline_config(commit),
                                        os.path.join(config['general']['root'],
                                                     config['project']),
                                        config['revision'],
                                        commit.committer.email)
    except KeyError:
        # If the repository doesn't contain a configuration file for James CI in
        # this revision and force-mode is not anabled simply skip execution.
        # This gives the ability to simply enable James CI for all repositories
        # on the server regardless if they use it or not to reduce maintenance
        # overhead.
        if not config['force']:
            sys.exit(0)
        raise

    # Save the pipeline to the pipeline's configuration file. This also will
    # assign a new ID for the pipeline and makes the pipeline's working
    # directory.
    pipeline.save()<|MERGE_RESOLUTION|>--- conflicted
+++ resolved
@@ -119,13 +119,8 @@
         # change the filename in the exception before re-raising it. Otherwise
         # the user might get confused about other files as the origin of this
         # exception.
-<<<<<<< HEAD
-        e.problem_mark.name = '.james-ci.yml'
-        raise e from e
-=======
         e.problem_mark.name = PIPELINE_CONFIG_NAME
         raise e
->>>>>>> 715ddd73
 
 
 if __name__ == "__main__":
